--- conflicted
+++ resolved
@@ -18,16 +18,12 @@
     # Need this for avoiding a connection restart issue on AWS.
     os.environ["NCCL_SOCKET_IFNAME"] = "^docker0,lo"
     os.environ["NCCL_LL_THRESHOLD"] = "0"
-<<<<<<< HEAD
     os.environ["NCCL_DEBUG"] = "INFO"
-    os.environ["CUDA_LAUNCH_BLOCKING"] = "1"
-=======
     os.environ["CUDA_LAUNCH_BLOCKING"] = "1"
 
     # set the below if needed
     # print("NCCL DEBUG SET")
     # os.environ["NCCL_DEBUG"] = "INFO"
->>>>>>> 92a555e5
 
 
 def cifar_creator(config):
