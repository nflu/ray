--- conflicted
+++ resolved
@@ -197,8 +197,6 @@
 _dummy_actor = None
 
 
-<<<<<<< HEAD
-=======
 def clear_dummy_actor():
     global _dummy_actor
     if _dummy_actor:
@@ -210,36 +208,23 @@
     _dummy_actor = None
 
 
->>>>>>> 93138e61
 def reserve_cuda_device(retries=20):
     ip = ray.services.get_node_ip_address()
     reserved_device = None
 
     cuda_devices = os.environ.get("CUDA_VISIBLE_DEVICES")
-<<<<<<< HEAD
-    match_devices = bool(cuda_devices)
-    logger.info("Found set devices: {}".format(cuda_devices))
-    assert isinstance(cuda_devices, str)
-    cuda_devices = set(cuda_devices.split(","))
-
-=======
     cuda_device_set = {}
     match_devices = bool(cuda_devices)
     if match_devices:
         logger.debug("Found set devices: {}".format(cuda_devices))
         assert isinstance(cuda_devices, str)
         cuda_device_set = set(cuda_devices.split(","))
->>>>>>> 93138e61
 
     global _dummy_actor
     unused_actors = []
 
     success = False
-<<<<<<< HEAD
-    for i in range(retries):
-=======
     for _ in range(retries):
->>>>>>> 93138e61
         if _dummy_actor is None:
             _dummy_actor = ray.remote(
                 num_gpus=1,
@@ -247,15 +232,6 @@
 
         reserved_device = ray.get(_dummy_actor.cuda_devices.remote())
 
-<<<<<<< HEAD
-        if match_devices and reserved_device not in cuda_devices:
-            logger.info("Device %s not in list of visible devices %s", reserved_device,
-                        cuda_devices)
-            unused_actors.append(_dummy_actor)
-            _dummy_actor = None
-        else:
-            logger.info("Found matching device %s", reserved_device)
-=======
         if match_devices and reserved_device not in cuda_device_set:
             logger.debug("Device %s not in list of visible devices %s",
                          reserved_device, cuda_device_set)
@@ -263,7 +239,6 @@
             _dummy_actor = None
         else:
             logger.debug("Found matching device %s", reserved_device)
->>>>>>> 93138e61
             success = True
             for actor in unused_actors:
                 actor.__ray_terminate__.remote()
@@ -294,32 +269,6 @@
         self._is_set = False
         if num_gpus:
             assert num_gpus == 1, "Does not support multi-gpu workers"
-<<<<<<< HEAD
-        global _dummy_actor
-        if not self.is_actor() and num_gpus > 0:
-            use_found_device = os.environ.get("CUDA_VISIBLE_DEVICES") == "" \
-                               and torch.cuda.is_initialized()
-            device = reserve_cuda_device()
-            # This needs to be set even if torch.cuda is already
-            # initialized because the env var is used later when
-            # starting the DDP setup.
-            os.environ["CUDA_VISIBLE_DEVICES"] = device
-            if use_found_device:
-                # Once cuda is initialized, torch.device ignores the os.env
-                # so we have to set the right actual device.
-                self._set_cuda_device(device)
-            else:
-                # if CUDA is not initialized, we can set the os.env.
-                # and make Torch think it only sees 1 GPU.
-                self._set_cuda_device("0")
-
-        super(LocalDistributedRunner, self).__init__(*args, **kwargs)
-
-    def _set_cuda_device(self, device_str):
-        """Sets the CUDA device for this current local worker."""
-        if self._is_set:
-            raise Exception("should not be set twice..")
-=======
 
         if not self.is_actor() and num_gpus > 0:
             self._try_reserve_and_set_cuda()
@@ -348,7 +297,6 @@
         """Sets the CUDA device for this current local worker."""
         if self._is_set:
             raise RuntimeError("CUDA devices already set.")
->>>>>>> 93138e61
         self._is_set = True
 
         # This is idempotent. We need to call it
@@ -356,11 +304,7 @@
         _init_cuda_context()
         assert isinstance(device_str, str)
         self.local_device = device_str
-<<<<<<< HEAD
-        logger.info("Setting local device: %s", self.local_device)
-=======
         logger.debug("Setting local device: %s", self.local_device)
->>>>>>> 93138e61
         try:
             torch.cuda.set_device(int(self.local_device))
         except RuntimeError:
